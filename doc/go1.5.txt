Overall:

build: Go 1.4 required to build (https://golang.org/cl/2470, https://golang.org/cl/2993)

New Ports:
Darwin/ARM, a.k.a iOS. (https://golang.org/cl/2118, 2119, 3273, 2121, 2122, ..., 2127)

API additions and behavior changes:

bufio: add Reader.Discard (https://golang.org/cl/2260)
crypto/cipher: clarify what will happen if len(src) != len(dst) for the Stream interface. (https://golang.org/cl/1754)
crypto/elliptic: add Name field to CurveParams struct (https://golang.org/cl/2133)
crypto/tls: change default minimum version to TLS 1.0. (https://golang.org/cl/1791)
encoding/base64: add unpadded encodings (https://golang.org/cl/1511)
log: add SetOutput functions (https://golang.org/cl/2686, https://golang.org/cl/3023)
net/http: support for setting trailers from a server Handler (https://golang.org/cl/2157)
net/http/cgi: fix REMOTE_ADDR, REMOTE_HOST, add REMOTE_PORT (https://golang.org/cl/4933)
net/smtp: add TLSConnectionState accessor (https://golang.org/cl/2151)
os/signal: add Ignore and Reset (https://golang.org/cl/3580)
runtime, syscall: use SYSCALL instruction on FreeBSD (Go 1.5 now requires FreeBSD 8-STABLE+) (https://golang.org/cl/3020)
strings: add Compare(x, y string) int, for symmetry with bytes.Compare (https://golang.org/cl/2828)
testing/quick: support generation of arrays (https://golang.org/cl/3865)

Tools:

cmd/vet: better validation of struct tags (https://golang.org/cl/2685)
cmd/ld: no longer record build timestamp in Windows PE file header (https://golang.org/cl/3740)

Performance:

cmd/gc: optimize memclr of slices and arrays (https://golang.org/cl/2520)
sort: number of Sort performance optimizations (https://golang.org/cl/2100, https://golang.org/cl/2614, ...)
strconv: optimize decimal to string conversion (https://golang.org/cl/2105)
math/big: faster assembly kernels for amd64 and 386 (https://golang.org/cl/2503, https://golang.org/cl/2560)
math/big: faster "pure Go" kernels for platforms w/o assembly kernels (https://golang.org/cl/2480)
<<<<<<< HEAD

Assembler:

ARM assembly syntax has had some features removed.

	- mentioning SP or PC as a hardware register
		These are always pseudo-registers except that in some contexts
		they're not, and it's confusing because the context should not affect
		which register you mean. Change the references to the hardware
		registers to be explicit: R13 for SP, R15 for PC.
	- constant creation using assignment
		The files say a=b when they could instead say #define a b.
		There is no reason to have both mechanisms.
	- R(0) to refer to R0.
		Some macros use this to a great extent. Again, it's easy just to
		use a #define to rename a register.
	
Also expression evaluation now uses uint64s instead of signed integers and the
precedence of operators is now Go-like rather than C-like.
=======
>>>>>>> 5868ce35
<|MERGE_RESOLUTION|>--- conflicted
+++ resolved
@@ -33,7 +33,6 @@
 strconv: optimize decimal to string conversion (https://golang.org/cl/2105)
 math/big: faster assembly kernels for amd64 and 386 (https://golang.org/cl/2503, https://golang.org/cl/2560)
 math/big: faster "pure Go" kernels for platforms w/o assembly kernels (https://golang.org/cl/2480)
-<<<<<<< HEAD
 
 Assembler:
 
@@ -52,6 +51,4 @@
 		use a #define to rename a register.
 	
 Also expression evaluation now uses uint64s instead of signed integers and the
-precedence of operators is now Go-like rather than C-like.
-=======
->>>>>>> 5868ce35
+precedence of operators is now Go-like rather than C-like.